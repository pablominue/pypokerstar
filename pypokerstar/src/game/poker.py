import datetime
import random
import typing as t

import polars as pl
import uuid
import os


from pypokerstar.src.types import Card, Deck

SEATS = {
    1: "button",
    2: "small blind",
    3: "big blind",
    4: "under the gun",
    5: "middle position",
    6: "cutoff",
}

ROUNDS = {
    "table": 0,
    "hole cards": 1,
    "flop": 2,
    "turn": 3,
    "river": 4,
    "show down": 5,
    "summary": 6,
}


class Bet:
    def __init__(
        self,
        player: "Player",
        bet_type: t.Literal[
            "bets",
            "calls",
            "raises",
            "folds",
            "checks",
            "small blind",
            "big blind",
            "uncalled",
            "collected",
        ],
        amount: float = 0.0,
    ) -> None:
        self.player = player
        self.amount = amount
        self.type = bet_type

    def __str__(self) -> str:
        return f"{self.player} {self.type} {self.amount.__str__()}"

    def __repr__(self):
        return self.__str__()


class Round:

    def __init__(
        self,
        name: str,
        bets: t.Iterable[Bet] = None,
        players: list["Player"] = [],
        pot: float = 0.0,
    ) -> None:
        if name.lower() not in [
            "hole cards",
            "flop",
            "turn",
            "river",
            "show down",
            "table",
            "summary",
        ]:
            raise ValueError(
                "Round name must be one of: 'hole cards', 'flop', 'turn', 'river', 'show down',  \n Given: "
                + name
            )
        self.name: str = name
        self.players = players
        self.bets: t.Iterable[Bet] = []
        self.pot: float = 0.0
        self.board: t.Iterable[Card] = []
        self.winner: t.Iterable[Player] = []
        self.game_type: t.Literal["cash", "tournament"] = "cash"

    def add_player(self, player: "Player") -> None:
        self.players.append(player)

    def add_bet(self, bet: Bet) -> None:
        self.bets.append(bet)
        self.pot += bet.amount

    def update_board(self, *cards: t.Iterable[Card]) -> None:
        for card in cards:
            if card not in self.board:
                self.board.append(card)

    def set_winner(self, player: "Player") -> None:
        self.winner.append(player)

    def __str__(self) -> str:
        return self.name

    def __repr__(self):
        return self.__str__()

    def __hash__(self):
        return hash((self.name, tuple(self.bets), self.pot, tuple(self.board)))


class Player:
    def __init__(
        self,
        name: str = "",
        pot: float = 0,
        seat: int = 1,
        cards: t.Iterable[Card] = None,
    ) -> None:
        self.name: str = name
        self.seat: int = seat
        self.pot: float = pot
        self.cards: t.Iterable[Card] = cards

    def print_cards(self) -> None:
        for card in self.cards:
            print(card)

    def __eq__(self, other: object) -> bool:
        if not isinstance(other, Player):
            return NotImplemented
        return self.name == other.name

    def __str__(self) -> str:
        return self.name

    def __repr__(self):
        return self.__str__()


class Hand:
    def __init__(
        self,
        players: t.Iterable[Player],
        rounds: t.Iterable[Round],
        hero: t.Optional[Player] = None,
        date: t.Optional[datetime.datetime] = None,
        pot: t.Optional[float] = 0.0,
        rake: t.Optional[float] = 0.0,
    ) -> None:
        self.players = players
        self.game_type: t.Literal["cash", "tournament"] = "cash"
        self.pot = pot
        self.rake = rake
        self.date: t.Optional[datetime.datetime] = date
        self.hero = hero
        self.board: t.Iterable[Card] = []
        self.winner: t.Iterable[Player] = []
        self.rounds: t.Iterable[Round] = rounds
        self.rounds = sorted(self.rounds, key=lambda x: ROUNDS[x.name.lower()])
        self.refresh()

    def refresh(self) -> None:
        for round in self.rounds:
            if round.game_type == "tournament":
                self.game_type = "tournament"
            for card in round.board:
                if card not in self.board:
                    self.board.append(card)
            if round.name.lower() == "table":
                self.table = round.bets
            if len(round.winner) > 0:
                for p in round.winner:
                    if p not in self.winner:
                        self.winner.append(p)

    def get_round(self, name: str) -> t.Optional[Round]:
        for round in self.rounds:
            if round.name.lower() == name.lower():
                return round
        return None

    def get_player(self, name: str) -> t.Optional[Player]:
        for player in self.players:
            if player.name == name:
                return player
        return None

    def get_hero_bets(self) -> t.Iterable[Bet]:
        if not self.hero:
            return []
        hero_bets = []
        for round in self.rounds:
            for bet in round.bets:
                if bet.player == self.hero:
                    hero_bets.append(bet)
        return hero_bets

    def get_hero_rounds(self) -> t.Iterable[Round]:
        if not self.hero:
            return []
        hero_rounds = []
        for round in self.rounds:
            for bet in round.bets:
                if bet.player == self.hero:
                    hero_rounds.append(round)
                    break
        return hero_rounds

    def get_hero_finished_rounds(self) -> t.Iterable[Round]:
        if not self.hero:
            return []
        hero_rounds = []
        for round in self.rounds:
            for bet in round.bets:
                if bet.player == self.hero and bet.type == "folds":
                    break
                else:
                    continue
            hero_rounds.append(round)
        return hero_rounds

    def to_polars(self) -> dict[str, t.Any]:
        self.refresh()
        return {
            "players": [player.__dict__ for player in self.players],
            "pot": self.pot,
            "table": [str(card) for card in self.table],
            "winner": self.winner.__dict__ if self.winner else None,
            "rounds": [
                {
                    "name": round.name,
                    "bets": [bet.__dict__ for bet in round.bets],
                    "pot": round.pot,
                    "ending_pot": round.pot + sum(bet.amount for bet in round.bets),
                }
                for round in self.rounds
            ],
        }
<<<<<<< HEAD
    
=======
>>>>>>> 0e96a4e4

    def __str__(self) -> str:
        players = {", ".join([str(p) for p in self.players])}
        return f"Hand played by {players} with {len(self.rounds)} rounds. Total pot: {self.pot.__str__()} won by {self.winner.__str__()} . Final board: {' '.join([str(card) for card in self.board])}"
<<<<<<< HEAD
    

def export_hands(hands: t.Iterable[Hand], directory: str) -> None:
    data = pl.DataFrame()
    if not os.path.exists(directory):
        os.makedirs(directory)
    for i, hand in enumerate(hands):
        for round in hand.rounds:
            round_dict = {
            "players": [player.__dict__ for player in round.players],
            "pot": round.pot,
            "table": [str(card) for card in hand.table],
            "winner": round.winner.__dict__ if round.winner else None,
            "round": round.name,
            "bets": [bet.__dict__ for bet in round.bets],
            "pot": round.pot,
            "ending_pot": round.pot + sum(bet.amount for bet in round.bets)
            }
            data = pl.concat([data, pl.DataFrame(round_dict, strict=False)], how="vertical")
            print(data)
    print(data)
    data.write_json(os.path.join(directory, "hands.json"))

def read_hands(directory: str) -> t.List[Hand]:
    hands = []
    for filename in os.listdir(directory):
        if filename.endswith(".json"):
            data = pl.read_json(os.path.join(directory, filename))
            for row in data.iter_rows(named=True):
                players = [Player(**player) for player in row["players"]]
                rounds = []
                for round_data in row["rounds"]:
                    round_players = players
                    round_bets = []
                    for bet_data in round_data["bets"]:
                        bet_player = next((p for p in players if p.name == bet_data["player"]["name"]), None)
                        if bet_player:
                            round_bets.append(Bet(player=bet_player, bet_type=bet_data["type"], amount=bet_data["amount"]))
                    round = Round(name=round_data["name"], bets=round_bets, players=round_players, pot=round_data["pot"])
                    rounds.append(round)
                winner = next((p for p in players if p.name == row["winner"]["name"]), None) if row["winner"] else None
                hand = Hand(players=players, rounds=rounds, hero=None)
                hand.pot = row["pot"]
                hand.winner = winner
                hands.append(hand)
    return hands
=======


class History:
    def __init__(
        self, hands: t.Iterable[Hand] = [], hero: t.Optional[Player] = None
    ) -> None:
        self.hands: t.Iterable[Hand] = hands
        self.hero = hero
        if self.hero:
            self.hands = [
                hand
                for hand in self.hands
                if hand.hero == hero and hand.game_type == "cash"
            ]

    def add_hand(self, hand: Hand) -> None:
        self.hands.append(hand)

    def get_money_history(self) -> pl.DataFrame:
        if not self.hero:
            raise ValueError("Hero is not defined")
        data = []
        for hand in self.hands:
            # Compute hero's invested total by street without double counting raises
            total_bet = 0.0
            for rnd in hand.rounds:
                per_round = 0.0
                for bet in rnd.bets:
                    if bet.player != self.hero:
                        continue
                    if bet.type in ("small blind", "big blind", "bets", "calls"):
                        per_round += bet.amount
                    elif bet.type == "raises":
                        # Treat raises as committing to the final amount of the street
                        per_round = max(per_round, bet.amount)
                    elif bet.type == "uncalled":
                        per_round += bet.amount  # negative when returned
                total_bet += per_round

            # Prefer explicit collected amounts (handles splits/side pots)
            won = sum(
                bet.amount
                for rnd in hand.rounds
                for bet in rnd.bets
                if bet.player == self.hero and bet.type == "collected"
            )
            # Fallback: equal split among winners if no explicit collected entry
            if won == 0.0 and hand.winner and self.hero in hand.winner:
                won = (hand.pot - hand.rake) / max(len(hand.winner), 1)
            data.append(
                {
                    "date": hand.date,
                    "total_bet": total_bet,
                    "won": won,
                    "net": won - total_bet,
                    "pot": hand.pot,
                    "rake": hand.rake,
                }
            )
        df = pl.DataFrame(data)
        df = df.sort("date")
        df = df.with_columns(
            [
                pl.col("net").cum_sum().alias("cumulative_net"),
                pl.col("total_bet").cum_sum().alias("cumulative_total_bet"),
                pl.col("won").cum_sum().alias("cumulative_won"),
                pl.col("pot").cum_sum().alias("cumulative_pot"),
                pl.col("rake").cum_sum().alias("cumulative_rake"),
            ]
        )
        return df

    def __str__(self) -> str:
        return f"History with {len(self.hands)} hands."
>>>>>>> 0e96a4e4
<|MERGE_RESOLUTION|>--- conflicted
+++ resolved
@@ -240,62 +240,10 @@
                 for round in self.rounds
             ],
         }
-<<<<<<< HEAD
-    
-=======
->>>>>>> 0e96a4e4
 
     def __str__(self) -> str:
         players = {", ".join([str(p) for p in self.players])}
         return f"Hand played by {players} with {len(self.rounds)} rounds. Total pot: {self.pot.__str__()} won by {self.winner.__str__()} . Final board: {' '.join([str(card) for card in self.board])}"
-<<<<<<< HEAD
-    
-
-def export_hands(hands: t.Iterable[Hand], directory: str) -> None:
-    data = pl.DataFrame()
-    if not os.path.exists(directory):
-        os.makedirs(directory)
-    for i, hand in enumerate(hands):
-        for round in hand.rounds:
-            round_dict = {
-            "players": [player.__dict__ for player in round.players],
-            "pot": round.pot,
-            "table": [str(card) for card in hand.table],
-            "winner": round.winner.__dict__ if round.winner else None,
-            "round": round.name,
-            "bets": [bet.__dict__ for bet in round.bets],
-            "pot": round.pot,
-            "ending_pot": round.pot + sum(bet.amount for bet in round.bets)
-            }
-            data = pl.concat([data, pl.DataFrame(round_dict, strict=False)], how="vertical")
-            print(data)
-    print(data)
-    data.write_json(os.path.join(directory, "hands.json"))
-
-def read_hands(directory: str) -> t.List[Hand]:
-    hands = []
-    for filename in os.listdir(directory):
-        if filename.endswith(".json"):
-            data = pl.read_json(os.path.join(directory, filename))
-            for row in data.iter_rows(named=True):
-                players = [Player(**player) for player in row["players"]]
-                rounds = []
-                for round_data in row["rounds"]:
-                    round_players = players
-                    round_bets = []
-                    for bet_data in round_data["bets"]:
-                        bet_player = next((p for p in players if p.name == bet_data["player"]["name"]), None)
-                        if bet_player:
-                            round_bets.append(Bet(player=bet_player, bet_type=bet_data["type"], amount=bet_data["amount"]))
-                    round = Round(name=round_data["name"], bets=round_bets, players=round_players, pot=round_data["pot"])
-                    rounds.append(round)
-                winner = next((p for p in players if p.name == row["winner"]["name"]), None) if row["winner"] else None
-                hand = Hand(players=players, rounds=rounds, hero=None)
-                hand.pot = row["pot"]
-                hand.winner = winner
-                hands.append(hand)
-    return hands
-=======
 
 
 class History:
@@ -369,5 +317,4 @@
         return df
 
     def __str__(self) -> str:
-        return f"History with {len(self.hands)} hands."
->>>>>>> 0e96a4e4
+        return f"History with {len(self.hands)} hands."